/***** BEGIN LICENSE BLOCK *****
# This Source Code Form is subject to the terms of the Mozilla Public
# License, v. 2.0. If a copy of the MPL was not distributed with this file,
# You can obtain one at http://mozilla.org/MPL/2.0/.
#
# The Initial Developer of the Original Code is the Mozilla Foundation.
# Portions created by the Initial Developer are Copyright (C) 2012
# the Initial Developer. All Rights Reserved.
#
# Contributor(s):
#   Ben Bangert (bbangert@mozilla.com)
#   Rob Miller (rmiller@mozilla.com)
#   Victor Ng (vng@mozilla.com)
#
# ***** END LICENSE BLOCK *****/

package pipeline

import (
	"bufio"
	"code.google.com/p/go-uuid/uuid"
	"fmt"
	"os"
	"strings"
	"time"
)

// ConfigStruct for LogfileInput plugin.
type LogfileInputConfig struct {
	// Paths for all of the log files that this input should be reading.
<<<<<<< HEAD

	LogFile string

=======
	LogFile string
>>>>>>> cd5d45f6
	// Hostname to use for the generated logfile message objects.
	Hostname string
	// Interval btn hd scans for existence of watched files, in milliseconds,
	// default 5000 (i.e. 5 seconds).
	DiscoverInterval int
	// Interval btn reads from open file handles, in milliseconds, default
	// 500.
	StatInterval int
	// Names of configured `LoglineDecoder` instances.
	Decoders []string

	Logger string
}

// Heka Input plugin that reads files from the filesystem, converts each line
// into a fully decoded Message object with the line contents as the payload,
// and passes the generated message on to the Router for delivery to any
// matching Filter or Output plugins.
type LogfileInput struct {
	// Encapsulates actual file finding / listening / reading mechanics.
	Monitor      *FileMonitor
	hostname     string
	stopped      bool
	decoderNames []string
}

// Represents a single line from a log file.
type Logline struct {
	// Path to the file from which the line was extracted.
	Path string
	// Log file line contents.
	Line string

	// Name of the logger we're using
	Logger string
}

func (lw *LogfileInput) ConfigStruct() interface{} {
	return &LogfileInputConfig{
		DiscoverInterval: 5000,
		StatInterval:     500,
	}
}

func (lw *LogfileInput) Init(config interface{}) (err error) {
	conf := config.(*LogfileInputConfig)
	lw.Monitor = new(FileMonitor)
	val := conf.Hostname
	if val == "" {
		val, err = os.Hostname()
		if err != nil {
			return
		}
	}
	lw.hostname = val
<<<<<<< HEAD

	if err = lw.Monitor.Init(conf.LogFile, conf.DiscoverInterval,
		conf.StatInterval, conf.Logger); err != nil {
=======
	if err = lw.Monitor.Init(conf.LogFile, conf.DiscoverInterval,
		conf.StatInterval); err != nil {
>>>>>>> cd5d45f6
		return err
	}
	lw.decoderNames = conf.Decoders
	return nil
}

func (lw *LogfileInput) Run(ir InputRunner, h PluginHelper) (err error) {
	var (
		pack    *PipelinePack
		dRunner DecoderRunner
		e       error
		ok      bool
	)
	packSupply := ir.InChan()

	dSet := h.DecoderSet()
	decoders := make([]Decoder, len(lw.decoderNames))
	for i, name := range lw.decoderNames {
		if dRunner, ok = dSet.ByName(name); !ok {
			return fmt.Errorf("Decoder not found: %s", name)
		}
		decoders[i] = dRunner.Decoder()
	}

	for logline := range lw.Monitor.NewLines {
		pack = <-packSupply
		pack.Message.SetUuid(uuid.NewRandom())
		pack.Message.SetTimestamp(time.Now().UnixNano())
		pack.Message.SetType("logfile")
<<<<<<< HEAD
		pack.Message.SetPayload(logline.Line)
		pack.Message.SetLogger(logline.Logger)

=======
		pack.Message.SetLogger(logline.Path)
		pack.Message.SetSeverity(int32(0))
		pack.Message.SetEnvVersion("0.8")
		pack.Message.SetPid(0)
		pack.Message.SetPayload(logline.Line)
>>>>>>> cd5d45f6
		pack.Message.SetHostname(lw.hostname)
		for _, decoder := range decoders {
			if e = decoder.Decode(pack); e == nil {
				break
			}
		}
		if e == nil {
			ir.Inject(pack)
		} else {
			ir.LogError(fmt.Errorf("Couldn't parse log line: %s", logline))
			pack.Recycle()
		}
	}
	return
}

func (lw *LogfileInput) Stop() {
	close(lw.Monitor.stopChan) // stops the monitor's watcher
	close(lw.Monitor.NewLines)
}

// FileMonitor, manages a group of FileTailers
//
// Handles the actual mechanics of finding, watching, and reading from file
// system files.
type FileMonitor struct {
	// Channel onto which FileMonitor will place LogLine objects as the file
	// is being read.
	NewLines         chan Logline
	stopChan         chan bool
	seek             map[string]int64
	discover         map[string]bool
	ident_map        map[string]string
	fds              map[string]*os.File
	checkStat        <-chan time.Time
	discoverInterval time.Duration
	statInterval     time.Duration
}

// Tries to open specified file, adding file descriptor to the FileMonitor's
// set of open descriptors.
func (fm *FileMonitor) OpenFile(fileName string) (err error) {
	// Attempt to open the file
	fd, err := os.Open(fileName)
	if err != nil {
		return
	}
	fm.fds[fileName] = fd

	// Seek as needed
	begin := 0
	offset := fm.seek[fileName]
	_, err = fd.Seek(offset, begin)
	if err != nil {
		// Unable to seek in, start at beginning
		fm.seek[fileName] = 0
		if _, err = fd.Seek(0, 0); err != nil {
			return
		}
	}
	return nil
}

// Runs in its own goroutine, listens for interval tickers which trigger it to
// a) try to open any upopened files and b) read any new data from already
// opened files.
func (fm *FileMonitor) Watcher() {
	discovery := time.Tick(fm.discoverInterval)
	checkStat := time.Tick(fm.statInterval)

	ok := true

	for ok {
		select {
		case _, ok = <-fm.stopChan:
			break
		case <-checkStat:
			for fileName, _ := range fm.fds {
				ok = fm.ReadLines(fileName)
				if !ok {
					break
				}
			}
		case <-discovery:
			// Check to see if the files exist now, start reading them
			// if we can, and watch them
			for fileName, _ := range fm.discover {
				if fm.OpenFile(fileName) == nil {
					delete(fm.discover, fileName)
				}
			}
		}
	}
	for _, fd := range fm.fds {
		fd.Close()
	}
}

// Reads all unread lines out of the specified file, creates a LogLine object
// for each line, and puts it on the NewLine channel for processing.
func (fm *FileMonitor) ReadLines(fileName string) (ok bool) {
	ok = true
	defer func() {
		// Capture send on close chan as this is a shut-down
		if r := recover(); r != nil {
			rStr := fmt.Sprintf("%s", r)
			if strings.Contains(rStr, "send on closed channel") {
				ok = false
			} else {
				panic(rStr)
			}
		}
	}()

	fd, _ := fm.fds[fileName]

	// Determine if we're farther into the file than possible (truncate)
	finfo, err := fd.Stat()
	if err == nil {
		if finfo.Size() < fm.seek[fileName] {
			fd.Seek(0, 0)
			fm.seek[fileName] = 0
		}
	}

	// Attempt to read lines from where we are
	reader := bufio.NewReader(fd)
	readLine, err := reader.ReadString('\n')
	for err == nil {
		line := Logline{Path: fileName, Line: readLine, Logger: fm.ident_map[fileName]}
		fm.NewLines <- line
		fm.seek[fileName] += int64(len(readLine))
		readLine, err = reader.ReadString('\n')
	}
	fm.seek[fileName] += int64(len(readLine))

	// Check that we haven't been rotated, if we have, put this back on
	// discover
	pinfo, err := os.Stat(fileName)
	if err != nil || !os.SameFile(pinfo, finfo) {
		fd.Close()
		delete(fm.fds, fileName)
		delete(fm.seek, fileName)
		fm.discover[fileName] = true
	}
	return
}

func (fm *FileMonitor) Init(file string, discoverInterval int,
<<<<<<< HEAD
	statInterval int, logger string) (err error) {
=======
	statInterval int) (err error) {
>>>>>>> cd5d45f6

	fm.NewLines = make(chan Logline)
	fm.stopChan = make(chan bool)
	fm.seek = make(map[string]int64)
	fm.fds = make(map[string]*os.File)
	fm.discover = make(map[string]bool)
<<<<<<< HEAD
	fm.ident_map = make(map[string]string)

	fm.discover[file] = true
	if logger != "" {
		fm.ident_map[file] = logger
	} else {
		fm.ident_map[file] = file
	}

=======
	fm.discover[file] = true
>>>>>>> cd5d45f6
	fm.discoverInterval = time.Millisecond * time.Duration(discoverInterval)
	fm.statInterval = time.Millisecond * time.Duration(statInterval)
	go fm.Watcher()
	return
}<|MERGE_RESOLUTION|>--- conflicted
+++ resolved
@@ -27,14 +27,8 @@
 
 // ConfigStruct for LogfileInput plugin.
 type LogfileInputConfig struct {
-	// Paths for all of the log files that this input should be reading.
-<<<<<<< HEAD
-
+	// Paths for the log file that this input should be reading.
 	LogFile string
-
-=======
-	LogFile string
->>>>>>> cd5d45f6
 	// Hostname to use for the generated logfile message objects.
 	Hostname string
 	// Interval btn hd scans for existence of watched files, in milliseconds,
@@ -90,14 +84,8 @@
 		}
 	}
 	lw.hostname = val
-<<<<<<< HEAD
-
 	if err = lw.Monitor.Init(conf.LogFile, conf.DiscoverInterval,
 		conf.StatInterval, conf.Logger); err != nil {
-=======
-	if err = lw.Monitor.Init(conf.LogFile, conf.DiscoverInterval,
-		conf.StatInterval); err != nil {
->>>>>>> cd5d45f6
 		return err
 	}
 	lw.decoderNames = conf.Decoders
@@ -127,17 +115,11 @@
 		pack.Message.SetUuid(uuid.NewRandom())
 		pack.Message.SetTimestamp(time.Now().UnixNano())
 		pack.Message.SetType("logfile")
-<<<<<<< HEAD
-		pack.Message.SetPayload(logline.Line)
 		pack.Message.SetLogger(logline.Logger)
-
-=======
-		pack.Message.SetLogger(logline.Path)
 		pack.Message.SetSeverity(int32(0))
 		pack.Message.SetEnvVersion("0.8")
 		pack.Message.SetPid(0)
 		pack.Message.SetPayload(logline.Line)
->>>>>>> cd5d45f6
 		pack.Message.SetHostname(lw.hostname)
 		for _, decoder := range decoders {
 			if e = decoder.Decode(pack); e == nil {
@@ -287,18 +269,13 @@
 }
 
 func (fm *FileMonitor) Init(file string, discoverInterval int,
-<<<<<<< HEAD
 	statInterval int, logger string) (err error) {
-=======
-	statInterval int) (err error) {
->>>>>>> cd5d45f6
 
 	fm.NewLines = make(chan Logline)
 	fm.stopChan = make(chan bool)
 	fm.seek = make(map[string]int64)
 	fm.fds = make(map[string]*os.File)
 	fm.discover = make(map[string]bool)
-<<<<<<< HEAD
 	fm.ident_map = make(map[string]string)
 
 	fm.discover[file] = true
@@ -308,9 +285,6 @@
 		fm.ident_map[file] = file
 	}
 
-=======
-	fm.discover[file] = true
->>>>>>> cd5d45f6
 	fm.discoverInterval = time.Millisecond * time.Duration(discoverInterval)
 	fm.statInterval = time.Millisecond * time.Duration(statInterval)
 	go fm.Watcher()
