/***** BEGIN LICENSE BLOCK *****
# This Source Code Form is subject to the terms of the Mozilla Public
# License, v. 2.0. If a copy of the MPL was not distributed with this file,
# You can obtain one at http://mozilla.org/MPL/2.0/.
#
# The Initial Developer of the Original Code is the Mozilla Foundation.
# Portions created by the Initial Developer are Copyright (C) 2012
# the Initial Developer. All Rights Reserved.
#
# Contributor(s):
#   Rob Miller (rmiller@mozilla.com)
#   Mike Trinkala (trink@mozilla.com)
#
# ***** END LICENSE BLOCK *****/

package pipeline

import (
	"fmt"
	"github.com/mozilla-services/heka/message"
	"github.com/rafrombrc/go-notify"
	"log"
	"os"
	"os/signal"
	"sync"
	"sync/atomic"
	"syscall"
	"time"
)

const (
	// Control channel event types used by go-notify
	RELOAD = "reload"
	STOP   = "stop"

	// buffer size for plugin channels
	PIPECHAN_BUFSIZE = 500
)

var (
	PoolSize int
	Stopping bool
)

// Interface for Heka plugins that can be wired up to the config system.
type Plugin interface {
	Init(config interface{}) error
}

// Base interface for the Heka plugin runners.
type PluginRunner interface {
	Name() string
	SetName(name string)
	Plugin() Plugin
	LogError(err error)
	LogMessage(msg string)
}

// Base struct for the specialized PluginRunners
type pRunnerBase struct {
	name   string
	plugin Plugin
	h      PluginHelper
}

func (pr *pRunnerBase) Name() string {
	return pr.name
}

func (pr *pRunnerBase) SetName(name string) {
	pr.name = name
}

func (pr *pRunnerBase) Plugin() Plugin {
	return pr.plugin
}

type foRunner struct {
	pRunnerBase
	matcher    *MatchRunner
	tickLength time.Duration
	ticker     <-chan time.Time
	inChan     chan *PipelineCapture
}

func NewFORunner(name string, plugin Plugin) (runner *foRunner) {
	runner = &foRunner{pRunnerBase: pRunnerBase{name: name, plugin: plugin}}
	runner.inChan = make(chan *PipelineCapture, PIPECHAN_BUFSIZE)
	return
}

func (foRunner *foRunner) Start(h PluginHelper, wg *sync.WaitGroup) (err error) {
	if foRunner.tickLength != 0 {
		foRunner.ticker = time.Tick(foRunner.tickLength)
	}

	go func() {
		defer func() {
			if r := recover(); r != nil {
				// Only recovers from panics in the main `Run` method
				// goroutine, but better than nothing.
				foRunner.LogError(fmt.Errorf("PANIC: %s", r))
			}
			wg.Done()
		}()

		if foRunner.matcher != nil {
			foRunner.matcher.Start(foRunner.inChan)
		}

		// `Run` method only returns if there's an error or we're shutting
		// down.
		if filter, ok := foRunner.plugin.(Filter); ok {
			err = filter.Run(foRunner, h)
		} else if output, ok := foRunner.plugin.(Output); ok {
			err = output.Run(foRunner, h)
		}
		if err != nil {
			err = fmt.Errorf("Plugin '%s' error: %s", foRunner.name, err)
		} else {
			foRunner.LogMessage("stopped")
		}
	}()
	return
}

func (foRunner *foRunner) Deliver(pack *PipelinePack) {
	plc := &PipelineCapture{Pack: pack}
	foRunner.inChan <- plc
}

func (foRunner *foRunner) LogError(err error) {
	log.Printf("Plugin '%s' error: %s", foRunner.name, err)
}

func (foRunner *foRunner) LogMessage(msg string) {
	log.Printf("Plugin '%s': %s", foRunner.name, msg)
}

func (foRunner *foRunner) Ticker() (ticker <-chan time.Time) {
	return foRunner.ticker
}

func (foRunner *foRunner) InChan() (inChan chan *PipelineCapture) {
	return foRunner.inChan
}

func (foRunner *foRunner) MatchRunner() *MatchRunner {
	return foRunner.matcher
}

func (foRunner *foRunner) Output() Output {
	return foRunner.plugin.(Output)
}

func (foRunner *foRunner) Filter() Filter {
	return foRunner.plugin.(Filter)
}

type PipelinePack struct {
<<<<<<< HEAD
	MsgBytes    []byte
	Message     *message.Message
	RecycleChan chan *PipelinePack
	Decoded     bool
	RefCount    int32
=======
	MsgBytes []byte
	Message  *message.Message
	Config   *PipelineConfig
	Decoded  bool
	RefCount int32
	Signer   string
>>>>>>> 32944814
}

type PipelineCapture struct {
	Pack     *PipelinePack
	Captures map[string]string
}

func NewPipelinePack(recycleChan chan *PipelinePack) (pack *PipelinePack) {
	msgBytes := make([]byte, message.MAX_MESSAGE_SIZE)
	message := &message.Message{}

	return &PipelinePack{
		MsgBytes:    msgBytes,
		Message:     message,
		RecycleChan: recycleChan,
		Decoded:     false,
		RefCount:    int32(1),
	}
}

func (p *PipelinePack) Zero() {
	p.MsgBytes = p.MsgBytes[:cap(p.MsgBytes)]
	p.Decoded = false
	p.RefCount = 1
	p.Signer = ""

	// TODO: Possibly zero the message instead depending on benchmark
	// results of re-allocating a new message
	p.Message = new(message.Message)
}

func (p *PipelinePack) Recycle() {
	cnt := atomic.AddInt32(&p.RefCount, -1)
	if cnt == 0 {
		p.Zero()
		p.RecycleChan <- p
	}
}

func Run(config *PipelineConfig) {
	log.Println("Starting hekad...")

	var inputsWg sync.WaitGroup
	var outputsWg sync.WaitGroup
	var err error

	for name, output := range config.OutputRunners {
		outputsWg.Add(1)
		if err = output.Start(config, &outputsWg); err != nil {
			log.Printf("Output '%s' failed to start: %s", name, err)
			outputsWg.Done()
			continue
		}
		log.Println("Output started: ", name)
	}

	for name, filter := range config.FilterRunners {
		config.filtersWg.Add(1)
		if err = filter.Start(config, &config.filtersWg); err != nil {
			log.Printf("Filter '%s' failed to start: %s", name, err)
			config.filtersWg.Done()
			continue
		}
		log.Println("Filter started: ", name)
	}

	// Initialize all of the PipelinePacks that we'll need
	for i := 0; i < config.PoolSize; i++ {
		config.RecycleChan <- NewPipelinePack(config.RecycleChan)
	}

	config.Router().Start()

	for name, input := range config.InputRunners {
		// Special case the MGI, it shuts down last.
		if name != "MessageGeneratorInput" {
			inputsWg.Add(1)
		}
		if err = input.Start(config, &inputsWg); err != nil {
			log.Printf("Input '%s' failed to start: %s", name, err)
			inputsWg.Done()
			continue
		}
		log.Printf("Input started: %s\n", name)
	}

	// wait for sigint
	sigChan := make(chan os.Signal)
	signal.Notify(sigChan, syscall.SIGINT, syscall.SIGHUP, syscall.SIGUSR1)

	for !Stopping {
		select {
		case sig := <-sigChan:
			switch sig {
			case syscall.SIGHUP:
				log.Println("Reload initiated.")
				if err := notify.Post(RELOAD, nil); err != nil {
					log.Println("Error sending reload event: ", err)
				}
			case syscall.SIGINT:
				log.Println("Shutdown initiated.")
				Stopping = true
			case syscall.SIGUSR1:
				log.Println("Queue report initiated.")
				go config.allReportsMsg()
			}
		}
	}

	defer func() {
		if r := recover(); r != nil {
			log.Printf("PANIC during shutdown: %s", r)
		}
	}()
	var mgi Input
	for name, input := range config.InputRunners {
		// First we stop all the inputs save the MGI to prevent new messages
		// from being accepted.
		if name == "MessageGeneratorInput" {
			mgi = input.Input()
			continue
		}
		input.Input().Stop()
		log.Printf("Stop message sent to input '%s'", input.Name())
	}
	inputsWg.Wait()

	log.Println("Waiting for decoders shutdown")
	config.decodersWg.Wait()
	log.Println("Decoders shutdown complete")

	for _, filter := range config.FilterRunners {
		close(filter.InChan())
		log.Printf("Stop message sent to filter '%s'", filter.Name())
	}
	config.filtersWg.Wait()

	for _, output := range config.OutputRunners {
		close(output.InChan())
		log.Printf("Stop message sent to output '%s'", output.Name())
	}
	outputsWg.Wait()

	inputsWg.Add(1)
	mgi.Stop()
	log.Println("Shutdown complete.")
}<|MERGE_RESOLUTION|>--- conflicted
+++ resolved
@@ -158,20 +158,12 @@
 }
 
 type PipelinePack struct {
-<<<<<<< HEAD
 	MsgBytes    []byte
 	Message     *message.Message
 	RecycleChan chan *PipelinePack
 	Decoded     bool
 	RefCount    int32
-=======
-	MsgBytes []byte
-	Message  *message.Message
-	Config   *PipelineConfig
-	Decoded  bool
-	RefCount int32
-	Signer   string
->>>>>>> 32944814
+	Signer      string
 }
 
 type PipelineCapture struct {
