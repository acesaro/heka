/***** BEGIN LICENSE BLOCK *****
# This Source Code Form is subject to the terms of the Mozilla Public
# License, v. 2.0. If a copy of the MPL was not distributed with this file,
# You can obtain one at http://mozilla.org/MPL/2.0/.
#
# The Initial Developer of the Original Code is the Mozilla Foundation.
# Portions created by the Initial Developer are Copyright (C) 2012-2014
# the Initial Developer. All Rights Reserved.
#
# Contributor(s):
#   Rob Miller (rmiller@mozilla.com)
#   Mike Trinkala (trink@mozilla.com)
#   Justin Judd (justin@justinjudd.org)
#
# ***** END LICENSE BLOCK *****/

package pipeline

import (
	"code.google.com/p/go-uuid/uuid"
	"fmt"
	"github.com/bbangert/toml"
	"io/ioutil"
	"log"
	"os"
	"reflect"
	"regexp"
	"sync"
	"time"
)

const HEKA_DAEMON = "hekad"

var AvailablePlugins = make(map[string]func() interface{})

// Adds a plugin to the set of usable Heka plugins that can be referenced from
// a Heka config file.
func RegisterPlugin(name string, factory func() interface{}) {
	AvailablePlugins[name] = factory
}

// Generic plugin configuration type that will be used for plugins that don't
// provide the `HasConfigStruct` interface.
type PluginConfig map[string]toml.Primitive

// API made available to all plugins providing Heka-wide utility functions.
type PluginHelper interface {

	// Returns an `OutputRunner` for an output plugin registered using the
	// specified name, or ok == false if no output by that name is registered.
	Output(name string) (oRunner OutputRunner, ok bool)

	// Returns the running `FilterRunner` for a filter plugin registered using
	// the specified name, or ok == false if no filter by that name is
	// registered.
	Filter(name string) (fRunner FilterRunner, ok bool)

	// Instantiates and returns an `Encoder` plugin of the specified name, or
	// ok == false if no encoder by that name is registered.
	Encoder(base_name, full_name string) (encoder Encoder, ok bool)

	// Returns the currently running Heka instance's unique PipelineConfig
	// object.
	PipelineConfig() *PipelineConfig

	// Instantiates, starts, and returns a DecoderRunner wrapped around a newly
	// created Decoder of the specified name.
	DecoderRunner(base_name, full_name string) (dRunner DecoderRunner, ok bool)

	// Stops and unregisters the provided DecoderRunner.
	StopDecoderRunner(dRunner DecoderRunner) (ok bool)

	// Expects a loop count value from an existing message (or zero if there's
	// no relevant existing message), returns an initialized `PipelinePack`
	// pointer that can be populated w/ message data and inserted into the
	// Heka pipeline. Returns `nil` if the loop count value provided is
	// greater than the maximum allowed by the Heka instance.
	PipelinePack(msgLoopCount uint) *PipelinePack

	// Returns an input plugin of the given name that provides the
	// StatAccumulator interface, or an error value if such a plugin
	// can't be found.
	StatAccumulator(name string) (statAccum StatAccumulator, err error)
}

// Indicates a plug-in has a specific-to-itself config struct that should be
// passed in to its Init method.
type HasConfigStruct interface {
	// Returns a default-value-populated configuration structure into which
	// the plugin's TOML configuration will be deserialized.
	ConfigStruct() interface{}
}

// Indicates a plug-in needs its name before it has access to the runner interface.
type WantsName interface {
	// Passes the toml section name into the plugin at configuration time.
	SetName(name string)
}

// WantsPipelineConfig indicates that a plugin wants access to the
// PipelineConfig before any methods on the plugin are called. This (and the
// other `Wants*` interfaces) is a bit kludgey, but it will have to do until
// we overhaul the config loading code to make all of the right components
// automatically available to each plugin earlier in the life cycle, which
// will involve small breaking changes to the core plugin APIs.
type WantsPipelineConfig interface {
	SetPipelineConfig(pConfig *PipelineConfig)
}

// Indicates a plug-in can handle being restart should it exit before
// heka is shut-down.
type Restarting interface {
	// Is called anytime the plug-in returns during the main Run loop to
	// clean up the plug-in state and determine whether the plugin should
	// be restarted or not.
	CleanupForRestart()
}

// Indicates a plug-in can stop without causing a heka shut-down
// Callers should first check IsStoppable, and if it returns true, Unregister
// should be called to remove it from Heka while running.
type Stoppable interface {
	IsStoppable() bool
	Unregister(pConfig *PipelineConfig) error
}

type notStoppable struct{}

func (s *notStoppable) IsStoppable() bool {
	return false
}

func (s *notStoppable) Unregister(pConfig *PipelineConfig) error {
	return nil
}

// Master config object encapsulating the entire heka/pipeline configuration.
type PipelineConfig struct {
	// Heka global values.
	Globals *GlobalConfigStruct
	// All running InputRunners, by name.
	InputRunners map[string]InputRunner
	// PluginWrappers that can create Input plugin objects.
	inputWrappers map[string]*PluginWrapper
	// PluginWrappers that can create Decoder plugin objects.
	DecoderWrappers map[string]*PluginWrapper
	// All running FilterRunners, by name.
	FilterRunners map[string]FilterRunner
	// PluginWrappers that can create Filter plugin objects.
	filterWrappers map[string]*PluginWrapper
	// PluginWrappers that can create Encoder plugin objects.
	encoderWrappers map[string]*PluginWrapper
	// All running OutputRunners, by name.
	OutputRunners map[string]OutputRunner
	// PluginWrappers that can create Output plugin objects.
	outputWrappers map[string]*PluginWrapper
	// Heka message router instance.
	router *messageRouter
	// PipelinePack supply for Input plugins.
	inputRecycleChan chan *PipelinePack
	// PipelinePack supply for Filter plugins (separate pool prevents
	// deadlocks).
	injectRecycleChan chan *PipelinePack
	// Stores log messages generated by plugin config errors.
	LogMsgs []string
	// Lock protecting access to the set of running filters so dynamic filters
	// can be safely added and removed while Heka is running.
	filtersLock sync.Mutex
	// Is freed when all FilterRunners have stopped.
	filtersWg sync.WaitGroup
	// Is freed when all DecoderRunners have stopped.
	decodersWg sync.WaitGroup
	// Slice providing access to all running DecoderRunners.
	allDecoders []DecoderRunner
	// Mutex protecting allDecoders.
	allDecodersLock sync.Mutex
	// Slice providing access to all instantiated Encoders.
	allEncoders map[string]Encoder
	// Mutex protecting allEncoders.
	allEncodersLock sync.Mutex
	// Name of host on which Heka is running.
	hostname string
	// Heka process id.
	pid int32
	// Lock protecting access to the set of running inputs so they
	// can be safely added while Heka is running.
	inputsLock sync.Mutex
	// Is freed when all Input runners have stopped.
	inputsWg sync.WaitGroup
	// Lock protecting access to running outputs so they can be removed safely
	outputsLock sync.Mutex
	// Internal reporting channel
	reportRecycleChan chan *PipelinePack
}

// Creates and initializes a PipelineConfig object. `nil` value for `globals`
// argument means we should use the default global config values.
func NewPipelineConfig(globals *GlobalConfigStruct) (config *PipelineConfig) {
	config = new(PipelineConfig)
	if globals == nil {
		globals = DefaultGlobals()
	}
	config.Globals = globals
	config.InputRunners = make(map[string]InputRunner)
	config.inputWrappers = make(map[string]*PluginWrapper)
	config.DecoderWrappers = make(map[string]*PluginWrapper)
	config.FilterRunners = make(map[string]FilterRunner)
	config.filterWrappers = make(map[string]*PluginWrapper)
	config.encoderWrappers = make(map[string]*PluginWrapper)
	config.OutputRunners = make(map[string]OutputRunner)
	config.outputWrappers = make(map[string]*PluginWrapper)
	config.allEncoders = make(map[string]Encoder)
	config.router = NewMessageRouter(globals.PluginChanSize)
	config.inputRecycleChan = make(chan *PipelinePack, globals.PoolSize)
	config.injectRecycleChan = make(chan *PipelinePack, globals.PoolSize)
	config.LogMsgs = make([]string, 0, 4)
	config.allDecoders = make([]DecoderRunner, 0, 10)
	config.hostname, _ = os.Hostname()
	config.pid = int32(os.Getpid())
	config.reportRecycleChan = make(chan *PipelinePack, 1)

	return config
}

// Callers should pass in the msgLoopCount value from any relevant Message
// objects they are holding. Returns a PipelinePack for injection into Heka
// pipeline, or nil if the msgLoopCount is above the configured maximum.
func (self *PipelineConfig) PipelinePack(msgLoopCount uint) *PipelinePack {
	if msgLoopCount++; msgLoopCount > self.Globals.MaxMsgLoops {
		return nil
	}
	pack := <-self.injectRecycleChan
	pack.Message.SetTimestamp(time.Now().UnixNano())
	pack.Message.SetUuid(uuid.NewRandom())
	pack.Message.SetHostname(self.hostname)
	pack.Message.SetPid(self.pid)
	pack.RefCount = 1
	pack.MsgLoopCount = msgLoopCount
	return pack
}

// Returns the router.
func (self *PipelineConfig) Router() MessageRouter {
	return self.router
}

// Returns the inputRecycleChannel.
func (self *PipelineConfig) InputRecycleChan() chan *PipelinePack {
	return self.inputRecycleChan
}

// Returns the injectRecycleChannel.
func (self *PipelineConfig) InjectRecycleChan() chan *PipelinePack {
	return self.injectRecycleChan
}

// Returns the hostname.
func (self *PipelineConfig) Hostname() string {
	return self.hostname
}

// Returns OutputRunner registered under the specified name, or nil (and ok ==
// false) if no such name is registered.
func (self *PipelineConfig) Output(name string) (oRunner OutputRunner, ok bool) {
	oRunner, ok = self.OutputRunners[name]
	return
}

// Returns the underlying config object via the Helper interface.
func (self *PipelineConfig) PipelineConfig() *PipelineConfig {
	return self
}

// Instantiates and returns a Decoder of the specified name. Note that any
// time this method is used to fetch an unwrapped Decoder instance, it is up
// to the caller to check for and possibly satisfy the WantsDecoderRunner and
// WantsDecoderRunnerShutdown interfaces.
func (self *PipelineConfig) Decoder(name string) (decoder Decoder, ok bool) {
	var wrapper *PluginWrapper
	if wrapper, ok = self.DecoderWrappers[name]; ok {
		decoder = wrapper.Create().(Decoder)
	}
	return
}

// Instantiates, starts, and returns a DecoderRunner wrapped around a newly
// created Decoder of the specified name.
func (self *PipelineConfig) DecoderRunner(base_name, full_name string) (
	dRunner DecoderRunner, ok bool) {

	var decoder Decoder
	if decoder, ok = self.Decoder(base_name); ok {
		pluginGlobals := new(PluginGlobals)
		dRunner = NewDecoderRunner(full_name, decoder, pluginGlobals,
			self.Globals.PluginChanSize)
		self.allDecodersLock.Lock()
		self.allDecoders = append(self.allDecoders, dRunner)
		self.allDecodersLock.Unlock()
		self.decodersWg.Add(1)
		dRunner.Start(self, &self.decodersWg)
	}
	return
}

// Stops and unregisters the provided DecoderRunner.
func (self *PipelineConfig) StopDecoderRunner(dRunner DecoderRunner) (ok bool) {
	self.allDecodersLock.Lock()
	defer self.allDecodersLock.Unlock()
	for i, r := range self.allDecoders {
		if r == dRunner {
			close(dRunner.InChan())
			self.allDecoders = append(self.allDecoders[:i], self.allDecoders[i+1:]...)
			ok = true
			break
		}
	}
	return
}

// Instantiates and returns an Encoder of the specified name.
func (self *PipelineConfig) Encoder(base_name, full_name string) (
	encoder Encoder, ok bool) {

	var wrapper *PluginWrapper
	if wrapper, ok = self.encoderWrappers[base_name]; ok {
		encoder = wrapper.Create().(Encoder)
		if wantsName, ok2 := encoder.(WantsName); ok2 {
			wantsName.SetName(full_name)
		}
		self.allEncodersLock.Lock()
		self.allEncoders[full_name] = encoder
		self.allEncodersLock.Unlock()
	}
	return
}

// Returns a FilterRunner with the given name, or nil and ok == false if no
// such name is registered.
func (self *PipelineConfig) Filter(name string) (fRunner FilterRunner, ok bool) {
	self.filtersLock.Lock()
	defer self.filtersLock.Unlock()
	fRunner, ok = self.FilterRunners[name]
	return
}

// Returns the specified StatAccumulator input plugin, or an error if it can't
// be found.
func (self *PipelineConfig) StatAccumulator(name string) (statAccum StatAccumulator,
	err error) {

	self.inputsLock.Lock()
	defer self.inputsLock.Unlock()
	iRunner, ok := self.InputRunners[name]
	if !ok {
		err = fmt.Errorf("No Input named '%s", name)
		return
	}
	input := iRunner.Input()
	if statAccum, ok = input.(StatAccumulator); !ok {
		err = fmt.Errorf("Input '%s' is not a StatAccumulator", name)
	}
	return
}

// Starts the provided FilterRunner and adds it to the set of running Filters.
func (self *PipelineConfig) AddFilterRunner(fRunner FilterRunner) error {
	self.filtersLock.Lock()
	defer self.filtersLock.Unlock()
	self.FilterRunners[fRunner.Name()] = fRunner
	self.filtersWg.Add(1)
	if err := fRunner.Start(self, &self.filtersWg); err != nil {
		self.filtersWg.Done()
		return fmt.Errorf("AddFilterRunner '%s' failed to start: %s",
			fRunner.Name(), err)
	} else {
		self.router.AddFilterMatcher() <- fRunner.MatchRunner()
	}
	return nil
}

// Removes the specified FilterRunner from the configuration and the
// MessageRouter which signals the filter to shutdown by closing the input
// channel. Returns true if the filter was removed.
func (self *PipelineConfig) RemoveFilterRunner(name string) bool {
	if self.Globals.Stopping {
		return false
	}

	self.filtersLock.Lock()
	defer self.filtersLock.Unlock()
	if fRunner, ok := self.FilterRunners[name]; ok {
		self.router.RemoveFilterMatcher() <- fRunner.MatchRunner()
		delete(self.FilterRunners, name)
		return true
	}
	return false
}

// AddInputRunner Starts the provided InputRunner and adds it to the set of
// running Inputs.
func (self *PipelineConfig) AddInputRunner(iRunner InputRunner, wrapper *PluginWrapper) error {
	self.inputsLock.Lock()
	defer self.inputsLock.Unlock()
	if wrapper != nil {
		self.inputWrappers[wrapper.Name] = wrapper
	}
	self.InputRunners[iRunner.Name()] = iRunner
	self.inputsWg.Add(1)
	if err := iRunner.Start(self, &self.inputsWg); err != nil {
		self.inputsWg.Done()
		return fmt.Errorf("AddInputRunner '%s' failed to start: %s", iRunner.Name(), err)
	}
	return nil
}

// RemoveInputRunner unregisters the provided InputRunner, and stops it.
func (self *PipelineConfig) RemoveInputRunner(iRunner InputRunner) {
	self.inputsLock.Lock()
	defer self.inputsLock.Unlock()
	name := iRunner.Name()
	if _, ok := self.inputWrappers[name]; ok {
		delete(self.inputWrappers, name)
	}
	delete(self.InputRunners, name)
	iRunner.Input().Stop()
}

// RemoveOutputRunner unregisters the provided OutputRunner from heka, and
// removes it's message matcher from the heka router.
func (self *PipelineConfig) RemoveOutputRunner(oRunner OutputRunner) {
	self.outputsLock.Lock()
	defer self.outputsLock.Unlock()
	name := oRunner.Name()
	if _, ok := self.outputWrappers[name]; ok {
		self.router.RemoveOutputMatcher() <- oRunner.MatchRunner()
		delete(self.outputWrappers, name)
	}
	delete(self.OutputRunners, name)
}

type ConfigFile PluginConfig

// This struct provides a structure for the available retry options for
// a plugin that supports being restarted
type RetryOptions struct {
	// Maximum time in seconds between restart attempts. Defaults to 30s.
	MaxDelay string `toml:"max_delay"`
	// Starting delay in milliseconds between restart attempts. Defaults to
	// 250ms.
	Delay string
	// Maximum jitter added to every retry attempt. Defaults to 500ms.
	MaxJitter string `toml:"max_jitter"`
	// How many times to attempt starting the plugin before failing. Defaults
	// to -1 (retry forever).
	MaxRetries int `toml:"max_retries"`
}

// The TOML spec for plugin configuration options that will be pulled out by
// Heka itself before the config is passed to the Plugin.Init method. Not all
// options apply to all plugin types.
type PluginGlobals struct {
	Typ        string `toml:"type"`
	Ticker     uint   `toml:"ticker_interval"`
	Matcher    string `toml:"message_matcher"` // Filter and Output only.
	Signer     string `toml:"message_signer"`  // Filter and Output only.
	Retries    RetryOptions
	Encoder    string // Output only.
	UseFraming *bool  `toml:"use_framing"` // Output only.
	CanExit    *bool  `toml:"can_exit"`
}

// A helper object to support delayed plugin creation.
type PluginWrapper struct {
	Name            string
	ConfigCreator   func() interface{}
	PluginCreator   func() interface{}
	CreateWithError func() (interface{}, error) // Replaced in tests.
	pConfig         *PipelineConfig
}

func NewPluginWrapper(name string, pConfig *PipelineConfig) (wrapper *PluginWrapper) {
	wrapper = new(PluginWrapper)
	wrapper.Name = name
	wrapper.CreateWithError = wrapper.createWithError
	wrapper.pConfig = pConfig
	return
}

// Create a new instance of the plugin and return it. Errors are ignored. Call
// CreateWithError if an error is needed.
func (self *PluginWrapper) Create() (plugin interface{}) {
	plugin, _ = self.CreateWithError()
	return
}

// Create a new instance of the plugin and return it, or nil and appropriate
// error value if this isn't possible.
func (self *PluginWrapper) createWithError() (plugin interface{}, err error) {
	plugin = self.PluginCreator()
	if wantsName, ok := plugin.(WantsName); ok {
		wantsName.SetName(self.Name)
	}
	if wantsPConfig, ok := plugin.(WantsPipelineConfig); ok {
		wantsPConfig.SetPipelineConfig(self.pConfig)
	}
	err = plugin.(Plugin).Init(self.ConfigCreator())
	return
}

var unknownOptionRegex = regexp.MustCompile("^Configuration contains key \\[(?P<key>\\S+)\\]")

// If `configable` supports the `HasConfigStruct` interface this will use said
// interface to fetch a config struct object and populate it w/ the values in
// provided `config`. If not, simply returns `config` unchanged.
func LoadConfigStruct(config toml.Primitive, configable interface{}) (
	configStruct interface{}, err error) {

	// On two lines for scoping reasons.
	hasConfigStruct, ok := configable.(HasConfigStruct)
	if !ok {
		// If we don't have a config struct, change it to a PluginConfig
		configStruct = PluginConfig{}
		if err = toml.PrimitiveDecode(config, configStruct); err != nil {
			configStruct = nil
		}
		return
	}

	configStruct = hasConfigStruct.ConfigStruct()

	// Heka defines some common parameters
	// that are defined in the PluginGlobals struct.
	// Use reflection to extract the PluginGlobals fields or TOML tag
	// name if available
	heka_params := make(map[string]interface{})
	pg := PluginGlobals{}
	rt := reflect.ValueOf(pg).Type()
	for i := 0; i < rt.NumField(); i++ {
		sft := rt.Field(i)
		kname := sft.Tag.Get("toml")
		if len(kname) == 0 {
			kname = sft.Name
		}
		heka_params[kname] = true
	}

	if err = toml.PrimitiveDecodeStrict(config, configStruct,
		heka_params); err != nil {
		configStruct = nil
		matches := unknownOptionRegex.FindStringSubmatch(err.Error())
		if len(matches) == 2 {
			// We've got an unrecognized config option.
			err = fmt.Errorf("Unknown config setting: %s", matches[1])
		}
	}
	return
}

// Uses reflection to extract an attribute value from an arbitrary struct type
// that may or may not actually have the attribute, returning a provided
// default if the provided object is not a struct or if the attribute doesn't
// exist.
func getAttr(ob interface{}, attr string, default_ interface{}) (ret interface{}) {
	ret = default_
	obVal := reflect.ValueOf(ob)
	obVal = reflect.Indirect(obVal) // Dereference if it's a pointer.
	if obVal.Kind().String() != "struct" {
		// `FieldByName` will panic if we're not a struct.
		return
	}
	attrVal := obVal.FieldByName(attr)
	if !attrVal.IsValid() {
		return
	}
	return attrVal.Interface()
}

// Used internally to log and record plugin config loading errors.
func (self *PipelineConfig) log(msg string) {
	self.LogMsgs = append(self.LogMsgs, msg)
	log.Println(msg)
}

type ConfigSection struct {
	name        string
	category    string
	tomlSection toml.Primitive
	globals     *PluginGlobals
}

// Creates a PluginWrapper (i.e. a factory) for each provided config section.
// For decoders and encoders PluginWrappers are stored for later use. For the
// other plugin types a plugin instance is created, configured, and wrapped
// with an appropriate plugin runner.
func (self *PipelineConfig) loadSection(section *ConfigSection) (err error) {
	wrapper := NewPluginWrapper(section.name, self)
	// Check for existence of plugin type in AvailablePlugins map happens in
	// loadPluginGlobals, we shouldn't get here if it doesn't exist.
	wrapper.PluginCreator = AvailablePlugins[section.globals.Typ]

	// Create plugin instance.
	plugin := wrapper.PluginCreator()

	// Make PipelineConfig available to the plugin if it needs it.
	wantsPConfig, ok := plugin.(WantsPipelineConfig)
	if ok {
		wantsPConfig.SetPipelineConfig(self)
	}

	// Test config object generation.
	var config interface{}
	if config, err = LoadConfigStruct(section.tomlSection, plugin); err != nil {
		return fmt.Errorf("Can't load config for %s: %s", section.name, err)
	}
	wrapper.ConfigCreator = func() interface{} { return config }

	// Some plugins need access to their name before Init is called.
	if wantsName, ok := plugin.(WantsName); ok {
		wantsName.SetName(section.name)
	}

	// Apply configuration to instantiated plugin.
	if err = plugin.(Plugin).Init(config); err != nil {
		return fmt.Errorf("Initialization failed for '%s': %s", section.name, err)
	}

	// Decoders are registered but aren't instantiated until needed by a
	// specific input plugin. We ignore the one that's already been created
	// and just store the wrapper so we can create them when we need them.
	if section.category == "Decoder" {
		self.DecoderWrappers[wrapper.Name] = wrapper
		return
	}

	// Encoders are also registered but not instantiated.
	if section.category == "Encoder" {
		self.encoderWrappers[wrapper.Name] = wrapper
		return
	}

	// If no ticker_interval value was specified in the TOML, we check to see
	// if a default TickerInterval value is specified on the config struct.
	if section.globals.Ticker == 0 {
		tickerVal := getAttr(config, "TickerInterval", uint(0))
		section.globals.Ticker = tickerVal.(uint)
	}

	// For inputs we just store the InputRunner and we're done.
	if section.category == "Input" {
		self.InputRunners[wrapper.Name] = NewInputRunner(wrapper.Name,
			plugin.(Input), section.globals, false)
		self.inputWrappers[wrapper.Name] = wrapper

		if section.globals.Ticker != 0 {
			tickLength := time.Duration(section.globals.Ticker) * time.Second
			self.InputRunners[wrapper.Name].SetTickLength(tickLength)
		}

		return
	}

	// Filters and outputs have a few more config settings.
	runner := NewFORunner(wrapper.Name, plugin.(Plugin), section.globals,
		self.Globals.PluginChanSize)
	runner.name = wrapper.Name

	if section.globals.Ticker != 0 {
		runner.tickLength = time.Duration(section.globals.Ticker) * time.Second
	}

	// If no message_matcher was specified in the TOML we look for a default
	// value on the config struct as a MessageMatcher attribute.
	if section.globals.Matcher == "" {
		matcherVal := getAttr(config, "MessageMatcher", "")
		section.globals.Matcher = matcherVal.(string)
	}

	var matcher *MatchRunner
	if section.globals.Matcher == "" {
		// Filters and outputs must have a message matcher.
		return fmt.Errorf("'%s' missing message matcher", wrapper.Name)
	}

	matcher, err = NewMatchRunner(section.globals.Matcher, section.globals.Signer,
		runner, self.Globals.PluginChanSize)
	if err != nil {
		return fmt.Errorf("Can't create message matcher for '%s': %s",
			wrapper.Name, err)
	}
	runner.matcher = matcher

	if section.globals.CanExit == nil {
		canExit := getAttr(config, "CanExit", false)
		switch canExit := canExit.(type) {
		case bool:
			section.globals.CanExit = &canExit
		case *bool:
			if canExit == nil {
				b := false
				canExit = &b
			}
			section.globals.CanExit = canExit
		}
	}
	runner.canExit = *section.globals.CanExit

	switch section.category {
	case "Filter":
		if matcher != nil {
			self.router.fMatchers = append(self.router.fMatchers, matcher)
		}
		self.FilterRunners[runner.name] = runner
		self.filterWrappers[runner.name] = wrapper

	case "Output":
		// Check to see if default value for UseFraming is set if none was in
		// the TOML.
		if section.globals.UseFraming == nil {
			useFraming := getAttr(config, "UseFraming", false)
			// We might have a bool or a *bool, gotta check both cases.
			switch useFraming := useFraming.(type) {
			case bool:
				section.globals.UseFraming = &useFraming
			case *bool:
				if useFraming == nil {
					b := false
					useFraming = &b
				}
				section.globals.UseFraming = useFraming
			}
		}
		runner.useFraming = *section.globals.UseFraming

		// Check to see if a default encoder is specified if none was in the
		// TOML.
		if section.globals.Encoder == "" {
			encoder := getAttr(config, "Encoder", "")
			section.globals.Encoder = encoder.(string)
		}
		// Create the encoder if one was specified.
		if section.globals.Encoder != "" {
			full_name := fmt.Sprintf("%s-%s", section.name, section.globals.Encoder)
			encoder, ok := self.Encoder(section.globals.Encoder, full_name)
			if !ok {
				return fmt.Errorf("Non-existent encoder '%s' specified by output '%s'",
					section.globals.Encoder, section.name)
			}
			runner.encoder = encoder
		}
		if matcher != nil {
			self.router.oMatchers = append(self.router.oMatchers, matcher)
		}

		self.OutputRunners[runner.name] = runner
		self.outputWrappers[runner.name] = wrapper
	}

	return
}

// This function extracts the Heka specified config options (the poorly named
// "PluginGlobals") from a given plugin's config section. If successful, the
// PluginGlobals are stored on the provided ConfigSection. If unsuccessful,
// ConfigSection will be unchanged and an error will be returned.
func (self *PipelineConfig) loadPluginGlobals(section *ConfigSection) (err error) {
	// Set up default retry policy.

	pGlobals := new(PluginGlobals)
	pGlobals.Retries = RetryOptions{
		MaxDelay:   "30s",
		Delay:      "250ms",
		MaxRetries: -1,
	}

	if err = toml.PrimitiveDecode(section.tomlSection, pGlobals); err != nil {
		err = fmt.Errorf("Unable to decode config for plugin '%s': %s",
			section.name, err)
		return
	}

	if pGlobals.Typ == "" {
		pGlobals.Typ = section.name
	}

	if _, ok := AvailablePlugins[pGlobals.Typ]; !ok {
		err = fmt.Errorf("No registered plugin type: %s", pGlobals.Typ)
	} else {
		section.globals = pGlobals
	}
	return
}

var PluginTypeRegex = regexp.MustCompile("(Decoder|Encoder|Filter|Input|Output)$")

func getPluginCategory(pluginType string) string {
	pluginCats := PluginTypeRegex.FindStringSubmatch(pluginType)
	if len(pluginCats) < 2 {
		return ""
	}
	return pluginCats[1]
}

// Default protobuf configurations.
const protobufDecoderToml = `
[ProtobufDecoder]
`

const protobufEncoderToml = `
[ProtobufEncoder]
`

// Loads all plugin configuration from a TOML configuration file. The
// PipelineConfig should be already initialized via the Init function before
// this method is called.
func (self *PipelineConfig) LoadFromConfigFile(filename string) (err error) {
	var configFile ConfigFile

	contents, err := ReplaceEnvsFile(filename)
	if err != nil {
		return err
	}

	if _, err = toml.Decode(contents, &configFile); err != nil {
		return fmt.Errorf("Error decoding config file: %s", err)
	}

	var (
		errcnt              uint
		protobufDRegistered bool
		protobufERegistered bool
	)
	sectionsByCategory := make(map[string][]*ConfigSection)

	// Load all the plugin globals and file them by category.
	for name, conf := range configFile {
		if name == HEKA_DAEMON {
			continue
		}
		log.Printf("Pre-loading: [%s]\n", name)
		section := &ConfigSection{
			name:        name,
			tomlSection: conf,
		}
		if err = self.loadPluginGlobals(section); err != nil {
			self.log(err.Error())
			errcnt++
			continue
		}

		category := getPluginCategory(section.globals.Typ)
		if category == "" {
			self.log(fmt.Sprintf("Type doesn't contain valid plugin name: %s\n",
				section.globals.Typ))
			errcnt++
			continue
		}
		section.category = category
		if section.globals.Typ == "MultiDecoder" {
			// Special case MultiDecoders so we can make sure they get
			// registered *after* all possible subdecoders.
			sectionsByCategory["MultiDecoder"] = append(sectionsByCategory["MultiDecoder"],
				section)
		} else {
			sectionsByCategory[category] = append(sectionsByCategory[category], section)
		}
		if name == "ProtobufDecoder" {
			protobufDRegistered = true
		}
		if name == "ProtobufEncoder" {
			protobufERegistered = true
		}
	}

	// Make sure ProtobufDecoder is registered.
	if !protobufDRegistered {
		var configDefault ConfigFile
		toml.Decode(protobufDecoderToml, &configDefault)
		log.Println("Pre-loading: [ProtobufDecoder]")
		section := &ConfigSection{
			name:        "ProtobufDecoder",
			category:    "Decoder",
			tomlSection: configDefault["ProtobufDecoder"],
		}
		if err = self.loadPluginGlobals(section); err != nil {
			// This really shouldn't happen.
			self.log(err.Error())
			errcnt++
		} else {
			sectionsByCategory["Decoder"] = append(sectionsByCategory["Decoder"],
				section)
		}
	}

	// Make sure ProtobufEncoder is registered.
	if !protobufERegistered {
		var configDefault ConfigFile
		toml.Decode(protobufEncoderToml, &configDefault)
		log.Println("Pre-loading: [ProtobufEncoder]")
		section := &ConfigSection{
			name:        "ProtobufEncoder",
			category:    "Encoder",
			tomlSection: configDefault["ProtobufEncoder"],
		}
		if err = self.loadPluginGlobals(section); err != nil {
			// This really shouldn't happen.
			self.log(err.Error())
			errcnt++
		} else {
			sectionsByCategory["Encoder"] = append(sectionsByCategory["Encoder"],
				section)
		}
	}

	multiDecoders := make([]multiDecoderNode, len(sectionsByCategory["MultiDecoder"]))
	multiConfigs := make(map[string]*ConfigSection)

	for i, section := range sectionsByCategory["MultiDecoder"] {

		multiConfigs[section.name] = section

		multiDecoders[i] = newMultiDecoderNode(section.name, subsFromSection(section.tomlSection))

	}
	multiDecoders, err = orderDependencies(multiDecoders)
	if err != nil {
		return err
	}
	for i, d := range multiDecoders {
		sectionsByCategory["MultiDecoder"][i] = multiConfigs[d.name]
	}

	// Append MultiDecoders to the end of the Decoders list.
	sectionsByCategory["Decoder"] = append(sectionsByCategory["Decoder"],
		sectionsByCategory["MultiDecoder"]...)

	// Force decoders and encoders to be registered before the other plugin
	// types are initialized so we know they'll be there for inputs and
	// outputs to use during initialization.
	order := []string{"Decoder", "Encoder", "Input", "Filter", "Output"}
	for _, category := range order {
		for _, section := range sectionsByCategory[category] {
			log.Printf("Loading: [%s]\n", section.name)
			if err = self.loadSection(section); err != nil {
				self.log(err.Error())
				errcnt++
			}
		}
	}

	if errcnt != 0 {
		return fmt.Errorf("%d errors loading plugins", errcnt)
	}

	return
}

func subsFromSection(section toml.Primitive) []string {
<<<<<<< HEAD
	secMap := section.(map[string]interface{})
	var subs []string
	if _, ok := secMap["subs"]; ok {
		subsUntyped, _ := secMap["subs"].([]interface{})
		subs = make([]string, len(subsUntyped))
		for i, subUntyped := range subsUntyped {
			subs[i], _ = subUntyped.(string)
		}
	}
	return subs
=======
        secMap := section.(map[string]interface{})
        var subs []string
        if _, ok := secMap["subs"]; ok {
                subsUntyped, _ := secMap["subs"].([]interface{})
                subs = make([]string, len(subsUntyped))
                for i, subUntyped := range(subsUntyped) {
                        subs[i], _ = subUntyped.(string)
                }
        }
        return subs
}

func ReplaceEnvsFile(path string) (string, error) {
	contents, err := ioutil.ReadFile(path)
	if err != nil {
		return "", err
	}
	return os.ExpandEnv(string(contents)), nil
>>>>>>> a1620652
}<|MERGE_RESOLUTION|>--- conflicted
+++ resolved
@@ -955,7 +955,6 @@
 }
 
 func subsFromSection(section toml.Primitive) []string {
-<<<<<<< HEAD
 	secMap := section.(map[string]interface{})
 	var subs []string
 	if _, ok := secMap["subs"]; ok {
@@ -966,17 +965,6 @@
 		}
 	}
 	return subs
-=======
-        secMap := section.(map[string]interface{})
-        var subs []string
-        if _, ok := secMap["subs"]; ok {
-                subsUntyped, _ := secMap["subs"].([]interface{})
-                subs = make([]string, len(subsUntyped))
-                for i, subUntyped := range(subsUntyped) {
-                        subs[i], _ = subUntyped.(string)
-                }
-        }
-        return subs
 }
 
 func ReplaceEnvsFile(path string) (string, error) {
@@ -985,5 +973,4 @@
 		return "", err
 	}
 	return os.ExpandEnv(string(contents)), nil
->>>>>>> a1620652
 }