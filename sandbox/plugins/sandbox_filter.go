/***** BEGIN LICENSE BLOCK *****
# This Source Code Form is subject to the terms of the Mozilla Public
# License, v. 2.0. If a copy of the MPL was not distributed with this file,
# You can obtain one at http://mozilla.org/MPL/2.0/.
#
# The Initial Developer of the Original Code is the Mozilla Foundation.
# Portions created by the Initial Developer are Copyright (C) 2012
# the Initial Developer. All Rights Reserved.
#
# Contributor(s):
#   Mike Trinkala (trink@mozilla.com)
#   Rob Miller (rmiller@mozilla.com)
#
# ***** END LICENSE BLOCK *****/

package plugins

import (
	"code.google.com/p/goprotobuf/proto"
	"fmt"
	"github.com/mozilla-services/heka/message"
	"github.com/mozilla-services/heka/pipeline"
	. "github.com/mozilla-services/heka/sandbox"
	"github.com/mozilla-services/heka/sandbox/lua"
	"math/rand"
	"os"
	"path/filepath"
	"regexp"
	"sync"
	"sync/atomic"
	"time"
)

func fileExists(path string) bool {
	_, err := os.Stat(path)
	if err == nil {
		return true
	}
	return false
}

// Heka Filter plugin that acts as a wrapper for sandboxed filter scripts.
// Each sanboxed filter (whether statically defined in the config or
// dynamically loaded through the sandbox manager) maps to exactly one
// SandboxFilter instance.
type SandboxFilter struct {
	sb                     Sandbox
	sbc                    *SandboxConfig
	preservationFile       string
	processMessageCount    int64
	processMessageFailures int64
	injectMessageCount     int64
	processMessageSamples  int64
	processMessageDuration int64
	profileMessageSamples  int64
	profileMessageDuration int64
	timerEventSamples      int64
	timerEventDuration     int64
	reportLock             sync.Mutex
	name                   string
}

func (this *SandboxFilter) ConfigStruct() interface{} {
	return NewSandboxConfig()
}

func (this *SandboxFilter) SetName(name string) {
	re := regexp.MustCompile("\\W")
	this.name = re.ReplaceAllString(name, "_")
}

func (s *SandboxFilter) IsStoppable() {
	return
}

// Determines the script type and creates interpreter
func (this *SandboxFilter) Init(config interface{}) (err error) {
	if this.sb != nil {
		return nil // no-op already initialized
	}
	this.sbc = config.(*SandboxConfig)
	this.sbc.ScriptFilename = pipeline.PrependShareDir(this.sbc.ScriptFilename)

	switch this.sbc.ScriptType {
	case "lua":
		this.sb, err = lua.CreateLuaSandbox(this.sbc)
		if err != nil {
			return
		}
	default:
		return fmt.Errorf("unsupported script type: %s", this.sbc.ScriptType)
	}

<<<<<<< HEAD
	data_dir := pipeline.GetHekaConfigDir(DATA_DIR)
=======
	data_dir := pipeline.PrependBaseDir("sandbox_preservation")
>>>>>>> cf21c037
	if !fileExists(data_dir) {
		err = os.MkdirAll(data_dir, 0700)
		if err != nil {
			return
		}
	}

	this.preservationFile = filepath.Join(data_dir, this.name+DATA_EXT)
	if this.sbc.PreserveData && fileExists(this.preservationFile) {
		err = this.sb.Init(this.preservationFile, "filter")
	} else {
		err = this.sb.Init("", "filter")
	}

	return
}

// Satisfies the `pipeline.ReportingPlugin` interface to provide sandbox state
// information to the Heka report and dashboard.
func (this *SandboxFilter) ReportMsg(msg *message.Message) error {
	this.reportLock.Lock()
	defer this.reportLock.Unlock()

	message.NewIntField(msg, "Memory", int(this.sb.Usage(TYPE_MEMORY,
		STAT_CURRENT)), "B")
	message.NewIntField(msg, "MaxMemory", int(this.sb.Usage(TYPE_MEMORY,
		STAT_MAXIMUM)), "B")
	message.NewIntField(msg, "MaxInstructions", int(this.sb.Usage(
		TYPE_INSTRUCTIONS, STAT_MAXIMUM)), "count")
	message.NewIntField(msg, "MaxOutput", int(this.sb.Usage(TYPE_OUTPUT,
		STAT_MAXIMUM)), "B")
	message.NewInt64Field(msg, "ProcessMessageCount", atomic.LoadInt64(&this.processMessageCount), "count")
	message.NewInt64Field(msg, "ProcessMessageFailures", atomic.LoadInt64(&this.processMessageFailures), "count")
	message.NewInt64Field(msg, "InjectMessageCount", atomic.LoadInt64(&this.injectMessageCount), "count")
	message.NewInt64Field(msg, "ProcessMessageSamples", this.processMessageSamples, "count")
	message.NewInt64Field(msg, "TimerEventSamples", this.timerEventSamples, "count")

	var tmp int64 = 0
	if this.processMessageSamples > 0 {
		tmp = this.processMessageDuration / this.processMessageSamples
	}
	message.NewInt64Field(msg, "ProcessMessageAvgDuration", tmp, "ns")

	tmp = 0
	if this.profileMessageSamples > 0 {
		message.NewInt64Field(msg, "ProfileMessageSamples", this.profileMessageSamples, "count")
		tmp = this.profileMessageDuration / this.profileMessageSamples
		message.NewInt64Field(msg, "ProfileMessageAvgDuration", tmp, "ns")
	}

	tmp = 0
	if this.timerEventSamples > 0 {
		tmp = this.timerEventDuration / this.timerEventSamples
	}
	message.NewInt64Field(msg, "TimerEventAvgDuration", tmp, "ns")

	return nil
}

func (this *SandboxFilter) Run(fr pipeline.FilterRunner, h pipeline.PluginHelper) (err error) {
	inChan := fr.InChan()
	ticker := fr.Ticker()

	var (
		ok             = true
		terminated     = false
		sample         = true
		blocking       = false
		backpressure   = false
		pack           *pipeline.PipelinePack
		retval         int
		msgLoopCount   uint
		injectionCount uint
		startTime      time.Time
		slowDuration   int64 = int64(pipeline.Globals().MaxMsgProcessDuration)
		duration       int64
		capacity       = cap(inChan) - 1
	)

	this.sb.InjectMessage(func(payload, payload_type, payload_name string) int {
		if injectionCount == 0 {
			fr.LogError(fmt.Errorf("exceeded InjectMessage count"))
			return 1
		}
		injectionCount--
		pack := h.PipelinePack(msgLoopCount)
		if pack == nil {
			fr.LogError(fmt.Errorf("exceeded MaxMsgLoops = %d",
				pipeline.Globals().MaxMsgLoops))
			return 1
		}
		if len(payload_type) == 0 { // heka protobuf message
			hostname := pack.Message.GetHostname()
			err := proto.Unmarshal([]byte(payload), pack.Message)
			if err == nil {
				// do not allow filters to override the following
				pack.Message.SetType("heka.sandbox." + pack.Message.GetType())
				pack.Message.SetLogger(fr.Name())
				pack.Message.SetHostname(hostname)
			} else {
				return 1
			}
		} else {
			pack.Message.SetType("heka.sandbox-output")
			pack.Message.SetLogger(fr.Name())
			pack.Message.SetPayload(payload)
			ptype, _ := message.NewField("payload_type", payload_type, "file-extension")
			pack.Message.AddField(ptype)
			pname, _ := message.NewField("payload_name", payload_name, "")
			pack.Message.AddField(pname)
		}
		if !fr.Inject(pack) {
			return 1
		}
		atomic.AddInt64(&this.injectMessageCount, 1)
		return 0
	})

	for ok {
		select {
		case pack, ok = <-inChan:
			if !ok {
				break
			}
			atomic.AddInt64(&this.processMessageCount, 1)
			injectionCount = pipeline.Globals().MaxMsgProcessInject
			msgLoopCount = pack.MsgLoopCount

			// reading a channel length is generally fast ~1ns
			// we need to check the entire chain back to the router
			backpressure = len(inChan) >= capacity ||
				fr.MatchRunner().InChanLen() >= capacity ||
				len(h.PipelineConfig().Router().InChan()) >= capacity

			// performing the timing is expensive ~40ns but if we are
			// backpressured we need a decent sample set before triggering
			// termination
			if sample ||
				(backpressure && this.processMessageSamples < int64(capacity)) ||
				this.sbc.Profile {
				startTime = time.Now()
				sample = true
			}
			retval = this.sb.ProcessMessage(pack)
			if sample {
				duration = time.Since(startTime).Nanoseconds()
				this.reportLock.Lock()
				this.processMessageDuration += duration
				this.processMessageSamples++
				if this.sbc.Profile {
					this.profileMessageDuration = this.processMessageDuration
					this.profileMessageSamples = this.processMessageSamples
					if this.profileMessageSamples == int64(capacity)*10 {
						this.sbc.Profile = false
						// reset the normal sampling so it isn't heavily skewed by the profile values
						// i.e. process messages fast during profiling and then switch to malicious code
						this.processMessageDuration = this.profileMessageDuration / this.profileMessageSamples
						this.processMessageSamples = 1
					}
				}
				this.reportLock.Unlock()
			}
			if retval <= 0 {
				if backpressure && this.processMessageSamples >= int64(capacity) {
					if this.processMessageDuration/this.processMessageSamples > slowDuration ||
						fr.MatchRunner().GetAvgDuration() > slowDuration/5 {
						terminated = true
						blocking = true
					}
				}
				if retval < 0 {
					atomic.AddInt64(&this.processMessageFailures, 1)
				}
				sample = 0 == rand.Intn(pipeline.DURATION_SAMPLE_DENOMINATOR)
			} else {
				terminated = true
			}
			pack.Recycle()

		case t := <-ticker:
			injectionCount = pipeline.Globals().MaxMsgTimerInject
			startTime = time.Now()
			if retval = this.sb.TimerEvent(t.UnixNano()); retval != 0 {
				terminated = true
			}
			duration = time.Since(startTime).Nanoseconds()
			this.reportLock.Lock()
			this.timerEventDuration += duration
			this.timerEventSamples++
			this.reportLock.Unlock()
		}

		if terminated {
			pack := h.PipelinePack(0)
			pack.Message.SetType("heka.sandbox-terminated")
			pack.Message.SetLogger(fr.Name())
			if blocking {
				pack.Message.SetPayload("sandbox is running slowly and blocking the router")
				// no lock on the ProcessMessage variables here because there are no active writers
				message.NewInt64Field(pack.Message, "ProcessMessageCount", this.processMessageCount, "count")
				message.NewInt64Field(pack.Message, "ProcessMessageFailures", this.processMessageFailures, "count")
				message.NewInt64Field(pack.Message, "ProcessMessageSamples", this.processMessageSamples, "count")
				message.NewInt64Field(pack.Message, "ProcessMessageAvgDuration",
					this.processMessageDuration/this.processMessageSamples, "ns")
				message.NewInt64Field(pack.Message, "MatchAvgDuration", fr.MatchRunner().GetAvgDuration(), "ns")
				message.NewIntField(pack.Message, "FilterChanLength", len(inChan), "count")
				message.NewIntField(pack.Message, "MatchChanLength", fr.MatchRunner().InChanLen(), "count")
				message.NewIntField(pack.Message, "RouterChanLength", len(h.PipelineConfig().Router().InChan()), "count")
			} else {
				pack.Message.SetPayload(this.sb.LastError())
			}
			fr.Inject(pack)
			break
		}
	}

	if terminated {
		go h.PipelineConfig().RemoveFilterRunner(fr.Name())
		// recycle any messages until the matcher is torn down
		for pack = range inChan {
			pack.Recycle()
		}
	}

	if this.sbc.PreserveData {
		this.sb.Destroy(this.preservationFile)
	} else {
		this.sb.Destroy("")
	}
	this.sb = nil
	return
}<|MERGE_RESOLUTION|>--- conflicted
+++ resolved
@@ -81,6 +81,14 @@
 	this.sbc = config.(*SandboxConfig)
 	this.sbc.ScriptFilename = pipeline.PrependShareDir(this.sbc.ScriptFilename)
 
+	data_dir := pipeline.PrependBaseDir(DATA_DIR)
+	if !fileExists(data_dir) {
+		err = os.MkdirAll(data_dir, 0700)
+		if err != nil {
+			return
+		}
+	}
+
 	switch this.sbc.ScriptType {
 	case "lua":
 		this.sb, err = lua.CreateLuaSandbox(this.sbc)
@@ -89,18 +97,6 @@
 		}
 	default:
 		return fmt.Errorf("unsupported script type: %s", this.sbc.ScriptType)
-	}
-
-<<<<<<< HEAD
-	data_dir := pipeline.GetHekaConfigDir(DATA_DIR)
-=======
-	data_dir := pipeline.PrependBaseDir("sandbox_preservation")
->>>>>>> cf21c037
-	if !fileExists(data_dir) {
-		err = os.MkdirAll(data_dir, 0700)
-		if err != nil {
-			return
-		}
 	}
 
 	this.preservationFile = filepath.Join(data_dir, this.name+DATA_EXT)
