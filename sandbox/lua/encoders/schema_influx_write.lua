-- This Source Code Form is subject to the terms of the Mozilla Public
-- License, v. 2.0. If a copy of the MPL was not distributed with this
-- file, You can obtain one at http://mozilla.org/MPL/2.0/.

--[=[
Converts full Heka message contents to line protocol for InfluxDB HTTP write API
(new in InfluxDB v0.9.0).  Optionally includes all standard message fields
as tags or fields and iterates through all of the dynamic fields to add as
points (series), skipping any fields explicitly omitted using the `skip_fields`
config option.  It can also map any Heka message fields as tags in the
request sent to the InfluxDB write API, using the `tag_fields` config option.
All dynamic fields in the Heka message are converted to separate points
separated by newlines that are submitted to InfluxDB.

.. note::
    This encoder is intended for use with InfluxDB versions 0.9 or greater. If
    you're working with InfluxDB versions prior to 0.9, you'll want to use the
    :ref:`config_schema_influx_encoder` instead.

Config:

- carbon_line_format (boolean, optional, default false)
    Skip tags and kev/value metric naming for lines so they can be sent
    to carbon-cache instead.

- name_prefix (string, optional, default "")
    String to use as the `name` key's prefix value in the generated line.
    Supports :ref:`message field interpolation<sandbox_msg_interpolate_module>`.
    `%{fieldname}`. Any `fieldname` values of "Type", "Payload", "Hostname",
    "Pid", "Logger", "Severity", or "EnvVersion" will be extracted from the
    the base message schema, any other values will be assumed to refer to a
    dynamic message field. Only the first value of the first instance of a
    dynamic message field can be used for name name interpolation. If the
    dynamic field doesn't exist, the uninterpolated value will be left in the
    name. Note that it is not possible to interpolate either the
    "Timestamp" or the "Uuid" message fields into the name, those
    values will be interpreted as referring to dynamic message fields.

- name_prefix_delimiter (string, optional, default "")
    String to use as the delimiter between the name_prefix and the field
    name.  This defaults to a blank string but can be anything else
    instead (such as "." to use Graphite-like naming).

- skip_fields (string, optional, default nil)
    Space delimited set of fields that should *not* be included in the
    InfluxDB records being generated. Any fieldname values of "Type",
    "Payload", "Hostname", "Pid", "Logger", "Severity", or "EnvVersion" will
    be assumed to refer to the corresponding field from the base message
    schema. Any other values will be assumed to refer to a dynamic message
    field. The magic value "**all_base**" can be used to exclude base fields
    from being mapped to the event altogether (useful if you don't want to
    use tags and embed them in the name_prefix instead).

- tag_fields (string, optional, default "**all_base**")
    Take fields defined and adds them as tags of the point(s) sent to
    InfluxDB for the message.  The magic values "**all**" and "**all_base**"
    are used to map all non-numeric fields (including base) to tags and only
    base fields to tags, respectively.  If those magic values aren't used,
    then only those fields defined will map to tags of the points sent to InfluxDB.
    The tag_fields values are independent of the skip_fields values and have
    no affect on each other.  You can skip fields from being sent to InfluxDB
    as points (metrics), but still include them as tags, as long as they are not
    numbers (those are filtered out automatically).

- timestamp_precision (string, optional, default "ms")
    Specify the timestamp precision that you want the event sent with.  The
    default is to use milliseconds by dividing the Heka message timestamp
    by 1e6, but this math can be altered by specifying one of the precision
    values supported by the InfluxDB write API (ms, s, m, h). Other precisions
    supported by InfluxDB of n and u are not yet supported.

- value_field_name (string, optional, default "value")
    This defines the name of the measurement.  We default this to "value"
    to match the examples in the InfluxDB documentation, but can be overrided
    to anything else that you prefer.

*Example Heka Configuration*

.. code-block:: ini

    [LoadAvgPoller]
    type = "FilePollingInput"
    ticker_interval = 5
    file_path = "/proc/loadavg"
    decoder = "LinuxStatsDecoder"

    [LoadAvgDecoder]
    type = "SandboxDecoder"
    filename = "lua_decoders/linux_loadavg.lua"

    [LinuxStatsDecoder]
    type = "MultiDecoder"
    subs = ["LoadAvgDecoder", "AddStaticFields"]
    cascade_strategy = "all"
    log_sub_errors = false

    [AddStaticFields]
    type = "ScribbleDecoder"

        [AddStaticFields.message_fields]
        Environment = "DEV"

    [InfluxDBWriteEncoder]
    type = "SandboxEncoder"
    filename = "lua_encoders/schema_influx_write.lua"

<<<<<<< HEAD
        [InfluxDBWriteEncoder.config]
=======
        [InfluxdbEncoder.config]
        database = "mydb"
>>>>>>> 34ba19d0
        name_prefix = "%{Hostname}.%{Type}"
        skip_fields = "**all_base** FilePath NumProcesses Environment"
        tag_fields = "Hostname Environment"
        timestamp_precision= "s"

    [InfluxdbOutput]
    type = "HttpOutput"
    message_matcher = "Type =~ /stats.*/"
    encoder = "InfluxDBWriteEncoder"
    address = "http://influxdbserver.example.com:8086/write?db=mydb&rp=mypolicy&precision=s"
    username = "influx_username"
    password = "influx_password"

*Example Output*

.. code-block:: none

    {"database":"mydb","retentionPolicy":"","tags":{"Environment":"DEV","Hostname":"my_hostname"}, "points":[{"measurement":"my_hostname.stats.loadavg.5MinAvg","fields":{"value":0.03}},{"measurement":"my_hostname.stats.loadavg.15MinAvg","fields":{"value":0.05}},{"measurement":"my_hostname.stats.loadavg.1MinAvg","fields":{"value":0.01}}],"timestamp":1426439735,"precision":"s"}

--]=]

require "math"
require "string"
require "table"
local interp = require "msg_interpolate"

local carbon_line_format  = read_config("carbon_line_format") or false

local name_prefix_orig  = read_config("name_prefix") or ""
local name_prefix = name_prefix_orig
local name_prefix_delimiter  = read_config("name_prefix_delimiter") or ""
local use_subs
if string.find(name_prefix, "%%{[%w%p]-}") then
    use_subs = true
end

local value_field_name  = read_config("value_field_name") or "value"

-- Default this option to "ms"
local timestamp_precision = read_config("timestamp_precision") or "ms"

local base_fields_map = {
    Type = true,
    Payload = true,
    Hostname = true,
    Pid = true,
    Logger = true,
    Severity = true,
    EnvVersion = true
}

local base_fields_list = {
    "Type",
    "Payload",
    "Hostname",
    "Pid",
    "Logger",
    "Severity",
    "EnvVersion"
}

local base_fields_tag_map = {
    Type = true,
    Hostname = true,
    Severity = true,
    Logger = true
}

-- Remove blacklisted fields from the set of base fields that we use, and
-- create a table of dynamic fields to skip.
local used_base_fields = {}
local skip_fields_str = read_config("skip_fields")
local skip_fields = {}
local skip_fields_all_base = false
if skip_fields_str then
    for field in string.gmatch(skip_fields_str, "[%S]+") do
        skip_fields[field] = true
        if field == "**all_base**" then
            skip_fields_all_base = true
        end
    end

    for _, base_field in ipairs(base_fields_list) do
        if skip_fields_all_base then
            skip_fields[base_field] = true
        elseif not skip_fields[base_field] then
            used_base_fields[#used_base_fields+1] = base_field
        else
            skip_fields[base_field] = nil
        end
    end
else
    used_base_fields = base_fields_list
end

-- Create and populate a table of fields to be used as tags
local tag_fields_str = read_config("tag_fields") or "**all_base**"
local used_tag_fields = {}
local tag_fields_all_base = false
local tag_fields_all = false
if tag_fields_str then
    for field in string.gmatch(tag_fields_str, "[%S]+") do
        used_tag_fields[field] = true
        if field == "**all_base**" then
            tag_fields_all_base = true
        end
        if field == "**all**" then
            tag_fields_all = true
        end
    end
end

-- Determine the precision of the timestamp and do the math
local timestamp_divisor = 1e6
if timestamp_precision == "s" then
    timestamp_divisor = 1e9
elseif timestamp_precision == "m" then
    timestamp_divisor = 1e9 * 60
elseif timestamp_precision == "h" then
    timestamp_divisor = 1e9 * 60 * 60
end

function process_message()
    local columns = {}
    local values = {}

    local message_timestamp = read_message("Timestamp")
    message_timestamp = math.floor(message_timestamp / timestamp_divisor)

    -- Create a counter for the table indexes for columns and values
    -- then populate those tables with the used base fields previously
    -- determined
    for place, field in ipairs(used_base_fields) do
        columns[place] = field
        values[place] = read_message(field)
    end

    -- If the %{field} substitutions are defined in the name_prefix,
    -- replace them with the actual values from the message here
    if use_subs then
        name_prefix = interp.interpolate_from_msg(name_prefix_orig, nil)
    else
        name_prefix = name_prefix_orig
    end

    -- Initialize and populate the table of tags to include in the
    -- InfluxDB write API message
    -- Convert value to a string as this is required by the API
    local message_tags = {}
    if not carbon_line_format then
        for _, field in ipairs(base_fields_list) do
            local base_field_value = read_message(field)
            field = field:gsub("([ ,])", "\\%1")
            if (tag_fields_all or tag_fields_all_base)
                and base_fields_tag_map[field] and type(base_field_value) ~= "number" then
                table.insert(message_tags, field.."="..tostring(base_field_value))
            elseif used_tag_fields[field] and base_fields_tag_map[field]
                and type(base_field_value) ~= "number" then
                table.insert(message_tags, field.."="..tostring(base_field_value))
            end
        end
    end

    -- Initialize the table of data points and populate it with data
    -- from the Heka message.  When skip_fields includes "**all_base**",
    -- Only dynamic fields are included as InfluxDB data points, while
    -- the base fields serve as tags for them. If skip_fields does not
    -- define any base fields, they are added to the fields of each data
    -- point and each dynamic field value is set as the "value" field.
    -- Adding "**all_base**" is recommended to avoid redundant data being
    -- stored in each data point (the base fields as fields and as tags).
    local points = {}
    while true do
        -- Iterate through Fields array in the message
        local typ, name, value, representation, count = read_next_field()
        -- Exit the perpetual loop when the iteration is complete
        if not typ then break end

        -- Force to remain as a true float if value is 0; otherwise
        -- InfluxDB will reject the point if previous values were
        -- actual floats
        if value == 0 and typ == 3 then
            value = "0.0"
        end

        -- Include the dynamic fields as tags if they are defined in
        -- configuration or the magic value "**all**" is defined.
        -- Convert value to a string as this is required by the API
        if not carbon_line_format and
            (tag_fields_all or used_tag_fields[name])
            and type(value) ~= "number" then
            table.insert(message_tags, name:gsub("([ ,])", "\\%1").."="..tostring(value:gsub("([ ,])", "\\%1")))
        end

        -- Only process fields that are not requested to be skipped
        if not skip_fields_str or not skip_fields[name] then
            -- Set the name attribute of this table by concatenating name_prefix
            -- with the name of this particular field
            local field_name = name_prefix..name_prefix_delimiter..name

            -- Structure the table to match the expected Influxdb structure
            points[field_name] = value
        end
    end

    -- Build a table of data points that we will eventually convert
    -- to a newline delimited list of InfluxDB write API line protocol
    -- formatted values that are then injected back into the pipeline
    api_message = {}
    for name, value in pairs(points) do
        -- Wrap in double quotes and escape embedded double quotes
        -- as defined by the protocol
        if not carbon_line_format and type(value) == "string" then
            value = '"'..value:gsub('"', '\\"')..'"'
        end
        -- Force value to be a float if sending to carbon
        if carbon_line_format then
            value = value .. ".0"
        end
        -- Escape spaces and commas as defined by the protocol
        name = name:gsub("([ ,])", "\\%1")
        point_entry = ""
        -- Formate the line differently based on the presence of tags
        -- i.e. length of the message_tags table is > 0
        if not carbon_line_format and #message_tags > 0 then
            point_entry = name..","..table.concat(message_tags, ",").." ".."value="..value.." "..message_timestamp
        elseif not carbon_line_format then
            point_entry = name.." ".."value="..value.." "..message_timestamp
        else
            point_entry = name.." "..value.." "..message_timestamp
        end
        table.insert(api_message, point_entry)
    end

    -- Inject a new message with the payload populated with the newline
    -- delimited data points; remove the quotes wrapped around 0.0 to
    -- maintain its format as a float, required by InfluxDB to keep points
    -- in series that were initially added as floats.  Finally append a
    -- newline so the last metric is accepted by InfluxDB
    inject_payload("txt", "influxdb_write_line", table.concat(api_message, "\n"):gsub('"0.0"', "0.0").."\n")

    return 0
end
<|MERGE_RESOLUTION|>--- conflicted
+++ resolved
@@ -104,12 +104,8 @@
     type = "SandboxEncoder"
     filename = "lua_encoders/schema_influx_write.lua"
 
-<<<<<<< HEAD
         [InfluxDBWriteEncoder.config]
-=======
-        [InfluxdbEncoder.config]
         database = "mydb"
->>>>>>> 34ba19d0
         name_prefix = "%{Hostname}.%{Type}"
         skip_fields = "**all_base** FilePath NumProcesses Environment"
         tag_fields = "Hostname Environment"
